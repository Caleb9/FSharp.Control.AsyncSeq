--- conflicted
+++ resolved
@@ -255,31 +255,16 @@
     | Nil -> return def
     | Cons(h, _) -> return h }
 
-<<<<<<< HEAD
-  /// Aggregates the elements of the input asynchronous sequence using the
-  /// specified 'aggregation' function. The result is an asynchronous 
-  /// sequence of intermediate aggregation result.
-  ///
-  /// The aggregation function is asynchronous (and the input sequence will
-  /// be asked for the next element after the processing of an element completes).
   let scanAsync f (state:'TState) (input : AsyncSeq<'T>) =    
     let rec go f state s = asyncSeq {
       let! v = s
       match v with
       | Nil -> ()
       | Cons(h, t) ->
-=======
-  let rec scanAsync f (state:'State) (input : AsyncSeq<'T>) = asyncSeq {
-    let! v = input
-    match v with
-    | Nil -> ()
-    | Cons(h, t) ->
->>>>>>> 7d67e390
         let! v = f state h
         yield v
         yield! t |> go f v }
     asyncSeq { yield state ; yield! go f state input }
-
 
   let iterAsync f (input : AsyncSeq<'T>) = async {
     for itm in input do 
