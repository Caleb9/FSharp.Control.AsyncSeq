// ----------------------------------------------------------------------------
// F# async extensions (AsyncSeq.fs)
// (c) Tomas Petricek, 2011, Available under Apache 2.0 license.
// ----------------------------------------------------------------------------
namespace FSharp.Control

open System
open System.IO
open System.Threading
open System.Threading.Tasks

// ----------------------------------------------------------------------------

type AsyncSeq<'T> = Async<AsyncSeqInner<'T>> 

and AsyncSeqInner<'T> = 
    internal
    | Nil
    | Cons of 'T * AsyncSeq<'T>

[<AutoOpen>]
module internal Utils = 
    module internal Choice =
  
      /// Maps over the left result type.
      let mapl (f:'T -> 'U) = function
        | Choice1Of2 a -> f a |> Choice1Of2
        | Choice2Of2 e -> Choice2Of2 e

    // ----------------------------------------------------------------------------

    module internal Observable =

        /// Union type that represents different messages that can be sent to the
        /// IObserver interface. The IObserver type is equivalent to a type that has
        /// just OnNext method that gets 'ObservableUpdate' as an argument.
        type internal ObservableUpdate<'T> = 
            | Next of 'T
            | Error of exn
            | Completed


        /// Turns observable into an observable that only calls OnNext method of the
        /// observer, but gives it a discriminated union that represents different
        /// kinds of events (error, next, completed)
        let asUpdates (input:IObservable<'T>) = 
          { new IObservable<_> with
              member x.Subscribe(observer) =
                input.Subscribe
                  ({ new IObserver<_> with
                      member x.OnNext(v) = observer.OnNext(Next v)
                      member x.OnCompleted() = observer.OnNext(Completed) 
                      member x.OnError(e) = observer.OnNext(Error e) }) }

    type Microsoft.FSharp.Control.Async with       
      /// Starts the specified operation using a new CancellationToken and returns
      /// IDisposable object that cancels the computation. This method can be used
      /// when implementing the Subscribe method of IObservable interface.
      static member StartDisposable(op:Async<unit>) =
          let ct = new System.Threading.CancellationTokenSource()
          Async.Start(op, ct.Token)
          { new IDisposable with 
              member x.Dispose() = ct.Cancel() }

      /// Creates an async computations which runs the specified computations
      /// in parallel and returns their results.
      static member Parallel(a:Async<'T>, b:Async<'U>) : Async<'T * 'U> = async {
        let! a = a |> Async.StartChild
        let! b = b |> Async.StartChild
        let! a = a
        let! b = b
        return a,b }


      /// Creates an async computation which maps a function f over the 
      /// value produced by the specified asynchronous computation.
      static member map f a = async.Bind(a, f >> async.Return)

      /// Creates an async computation which binds the result of the specified 
      /// async computation to the specified function. The computation produced 
      /// by the specified function is returned.
      static member bind f a = async.Bind(a, f)

      /// Creates a computation which produces a tuple consiting of the value produces by the first
      /// argument computation to complete and a handle to the other computation. The second computation
      /// to complete is memoized.
      static member internal chooseBoth (a:Async<'T>) (b:Async<'T>) : Async<'T * Async<'T>> =
        Async.FromContinuations <| fun (ok,err,cnc) ->
          let state = ref 0            
          let tcs = TaskCompletionSource<'T>()            
          let inline ok a =
            if (Interlocked.CompareExchange(state, 1, 0) = 0) then
              ok (a, tcs.Task |> Async.AwaitTask)
            else
              tcs.SetResult a
          let inline err (ex:exn) =
            if (Interlocked.CompareExchange(state, 1, 0) = 0) then err ex
            else tcs.SetException ex
          let inline cnc ex =
            if (Interlocked.CompareExchange(state, 1, 0) = 0) then cnc ex
            else tcs.SetCanceled()
          Async.StartWithContinuations(a, ok, err, cnc)
          Async.StartWithContinuations(b, ok, err, cnc)

/// Module with helper functions for working with asynchronous sequences
module AsyncSeq = 

  [<GeneralizableValue>]
  let empty<'T> : AsyncSeq<'T> = 
    async { return Nil }
 
  let singleton (v:'T) : AsyncSeq<'T> = 
    async { return Cons(v, empty) }
    
  let rec unfoldAsync (f:'State -> Async<('T * 'State) option>) (s:'State) : AsyncSeq<'T> = 
    f s
    |> Async.map (function
      | Some (a,s) -> Cons(a, unfoldAsync f s)
      | None -> Nil)

  let rec replicate (v:'T) : AsyncSeq<'T> =    
    Cons(v, async.Delay (fun() -> replicate v)) |> async.Return    

  let rec append (seq1: AsyncSeq<'T>) (seq2: AsyncSeq<'T>) : AsyncSeq<'T> = 
    async { let! v1 = seq1
            match v1 with 
            | Nil -> return! seq2
            | Cons (h,t) -> return Cons(h,append t seq2) }


  type AsyncSeqBuilder() =
    member x.Yield(v) = singleton v
    // This looks weird, but it is needed to allow:
    //
    //   while foo do
    //     do! something
    //
    // because F# translates body as Bind(something, fun () -> Return())
    member x.Return() = empty
    member x.YieldFrom(s) = s
    member x.Zero () = empty
    member x.Bind (inp:Async<'T>, body : 'T -> AsyncSeq<'U>) : AsyncSeq<'U> = 
      async.Bind(inp, body)
    member x.Combine (seq1:AsyncSeq<'T>,seq2:AsyncSeq<'T>) = 
      append seq1 seq2
    member x.While (gd, seq:AsyncSeq<'T>) = 
      if gd() then x.Combine(seq,x.Delay(fun () -> x.While (gd, seq))) else x.Zero()
    member x.Delay (f:unit -> AsyncSeq<'T>) = 
      async.Delay(f)

      
  let asyncSeq = new AsyncSeqBuilder()

  /// Tries to get the next element of an asynchronous sequence
  /// and returns either the value or an exception
  let internal tryNext (input:AsyncSeq<_>) = async { 
    try 
      let! v = input
      return Choice1Of2 v
    with e -> 
      return Choice2Of2 e }

  /// Implements the 'TryWith' functionality for computation builder
  let rec internal tryWith (input : AsyncSeq<'T>) handler =  asyncSeq { 
    let! v = tryNext input
    match v with 
    | Choice1Of2 Nil -> ()
    | Choice1Of2 (Cons (h, t)) -> 
        yield h
        yield! tryWith t handler
    | Choice2Of2 rest -> 
        yield! handler rest }
 
  /// Implements the 'TryFinally' functionality for computation builder
  let rec internal tryFinally (input : AsyncSeq<'T>) compensation = asyncSeq {
      let! v = tryNext input
      match v with 
      | Choice1Of2 Nil -> 
          compensation()
      | Choice1Of2 (Cons (h, t)) -> 
          yield h
          yield! tryFinally t compensation
      | Choice2Of2 e -> 
          compensation()
          yield! raise e }

  let rec collect f (input : AsyncSeq<'T>) : AsyncSeq<'TResult> = asyncSeq {
      let! v = input
      match v with
      | Nil -> ()
      | Cons(h, t) ->
          yield! f h
          yield! collect f t }


  // Add additional methods to the 'asyncSeq' computation builder
  type AsyncSeqBuilder with

    member x.TryFinally (body: AsyncSeq<'T>, compensation) = 
      tryFinally body compensation   

    member x.TryWith (body: AsyncSeq<_>, handler: (exn -> AsyncSeq<_>)) = 
      tryWith body handler

    member x.Using (resource:#IDisposable, binder) = 
      tryFinally (binder resource) (fun () -> 
        if box resource <> null then resource.Dispose())

    member x.For(seq:seq<'T>, action:'T -> AsyncSeq<'TResult>) = 
      let enum = seq.GetEnumerator()
      x.TryFinally(x.While((fun () -> enum.MoveNext()), x.Delay(fun () -> 
        action enum.Current)), (fun () -> 
          if enum <> null then enum.Dispose() ))

    member x.For (seq:AsyncSeq<'T>, action:'T -> AsyncSeq<'TResult>) = 
      collect action seq


  // Add asynchronous for loop to the 'async' computation builder
  type Microsoft.FSharp.Control.AsyncBuilder with
    member internal x.For (seq:AsyncSeq<'T>, action:'T -> Async<unit>) = 
      async.Bind(seq, function
        | Nil -> async.Zero()
        | Cons(h, t) -> async.Combine(action h, x.For(t, action)))

  // --------------------------------------------------------------------------
  // Additional combinators (implemented as async/asyncSeq computations)

  let mapAsync f (input : AsyncSeq<'T>) : AsyncSeq<'TResult> = asyncSeq {
    for itm in input do 
      let! v = f itm
      yield v }

  let chooseAsync f (input : AsyncSeq<'T>) : AsyncSeq<'R> = asyncSeq {
    for itm in input do
      let! v = f itm
      match v with 
      | Some v -> yield v 
      | _ -> () }

  let filterAsync f (input : AsyncSeq<'T>) = asyncSeq {
    for v in input do
      let! b = f v
      if b then yield v }

  let rec lastOrDefault def (input : AsyncSeq<'T>) = async {
    let! v = input
    match v with 
    | Nil -> return def
    | Cons(h, t) -> return! lastOrDefault h t }

  let firstOrDefault def (input : AsyncSeq<'T>) = async {
    let! v = input
    match v with 
    | Nil -> return def
    | Cons(h, _) -> return h }

  let rec scanAsync f (state:'State) (input : AsyncSeq<'T>) = asyncSeq {
    let! v = input
    match v with
    | Nil -> ()
    | Cons(h, t) ->
        let! v = f state h
        yield v
        yield! t |> scanAsync f v }

  let iterAsync f (input : AsyncSeq<'T>) = async {
    for itm in input do 
      do! f itm }

  let pairwise (input : AsyncSeq<'T>) = asyncSeq {
    let! v = input
    match v with
    | Nil -> ()
    | Cons(h, t) ->
        let prev = ref h
        for v in t do
          yield (!prev, v)
          prev := v }

  let foldAsync f (state:'State) (input : AsyncSeq<'T>) = 
    input |> scanAsync f state |> lastOrDefault state

  let fold f (state:'State) (input : AsyncSeq<'T>) = 
    foldAsync (fun st v -> f st v |> async.Return) state input 

  let rec scan f (state:'State) (input : AsyncSeq<'T>) = 
    scanAsync (fun st v -> f st v |> async.Return) state input 

  let map f (input : AsyncSeq<'T>) = 
    mapAsync (f >> async.Return) input

  let iter f (input : AsyncSeq<'T>) = 
    iterAsync (f >> async.Return) input

  let choose f (input : AsyncSeq<'T>) = 
    chooseAsync (f >> async.Return) input

  let filter f (input : AsyncSeq<'T>) =
    filterAsync (f >> async.Return) input
    
  // --------------------------------------------------------------------------
  // Converting from/to synchronous sequences or IObservables

  let ofSeq (input : seq<'T>) = asyncSeq {
    for el in input do 
      yield el }

  /// A helper type for implementation of buffering when converting 
  /// observable to an asynchronous sequence
  type internal BufferMessage<'T> = 
    | Get of AsyncReplyChannel<'T>
    | Put of 'T

  /// Converts observable to an asynchronous sequence using an agent with
  /// a body specified as the argument. The returnd async sequence repeatedly 
  /// sends 'Get' message to the agent to get the next element. The observable
  /// sends 'Put' message to the agent (as new inputs are generated).
  let internal ofObservableUsingAgent (input : System.IObservable<_>) f = 
    asyncSeq {  
      use agent = AutoCancelAgent.Start(f)
      use d = input |> Observable.asUpdates
                    |> Observable.subscribe (Put >> agent.Post)
      
      let rec loop() = asyncSeq {
        let! msg = agent.PostAndAsyncReply(Get)
        match msg with
        | Observable.Error e -> raise e
        | Observable.Completed -> ()
        | Observable.Next v ->
            yield v
            yield! loop() }
      yield! loop() }

  let ofObservableBuffered (input : System.IObservable<_>) = 
    ofObservableUsingAgent input (fun mbox -> async {
        let buffer = new System.Collections.Generic.Queue<_>()
        let repls = new System.Collections.Generic.Queue<_>()
        while true do
          // Receive next message (when observable ends, caller will
          // cancel the agent, so we need timeout to allow cancleation)
          let! msg = mbox.TryReceive(200)
          match msg with 
          | Some(Put(v)) -> buffer.Enqueue(v)
          | Some(Get(repl)) -> repls.Enqueue(repl)
          | _ -> () 
          // Process matching calls from buffers
          while buffer.Count > 0 && repls.Count > 0 do
            repls.Dequeue().Reply(buffer.Dequeue())  })


<<<<<<< HEAD
  let ofObservable (input : System.IObservable<_>) = 
=======
  /// Converts observable to an asynchronous sequence. Values that are produced
  /// by the observable while the asynchronous sequence is blocked are discarded
  /// (this function doesn't guarantee that the asynchronous sequence will return 
  /// all values produced by the observable)
  let ofObservableDiscarding (input : System.IObservable<_>) = 
>>>>>>> e734f12e
    ofObservableUsingAgent input (fun mbox -> async {
      while true do 
        // Allow timeout (when the observable ends, caller will
        // cancel the agent, so we need timeout to allow cancellation)
        let! msg = mbox.TryReceive(200)
        match msg with 
        | Some(Put _) | None -> 
            () // Ignore put or no message 
        | Some(Get repl) ->
            // Reader is blocked, so next will be Put
            // (caller will not stop the agent at this point,
            // so timeout is not necessary)
            let! v = mbox.Receive()
            match v with 
            | Put v -> repl.Reply(v)
            | _ -> failwith "Unexpected Get" })

<<<<<<< HEAD
=======
  [<System.Obsolete("Use AsyncSeq.ofObservableDiscarding. This function doesn't guarantee that the asynchronous sequence will return all values produced by the observable")>]
  let ofObservable (input : System.IObservable<_>) = 
      ofObservableDiscarding input 

  /// Converts asynchronous sequence to an IObservable<_>. When the client subscribes
  /// to the observable, a new copy of asynchronous sequence is started and is 
  /// sequentially iterated over (at the maximal possible speed). Disposing of the 
  /// observer cancels the iteration over asynchronous sequence. 
>>>>>>> e734f12e
  let toObservable (aseq:AsyncSeq<_>) =
    let start (obs:IObserver<_>) =
      async {
        try 
          for v in aseq do obs.OnNext(v)
          obs.OnCompleted()
        with e ->
          obs.OnError(e) }
      |> Async.StartDisposable
    { new IObservable<_> with
        member x.Subscribe(obs) = start obs }

  let toBlockingSeq (input : AsyncSeq<'T>) = 
      seq { 
          // Write all elements to a blocking buffer and then add None to denote end
          let buf = new BlockingQueueAgent<_>(1)
          
          use cts = new System.Threading.CancellationTokenSource()
          use _cancel = { new IDisposable with member __.Dispose() = cts.Cancel() }
          let iteratorTask = 
              async { 
                  let! res = iterAsync (Some >> buf.AsyncAdd) input |> Async.Catch
                  do! buf.AsyncAdd(None)
                  return res
              }
              |> fun p -> Async.StartAsTask(p, cancellationToken = cts.Token)
          
          // Read elements from the blocking buffer & return a sequences
          let fin = ref false
          while not fin.Value do
              match buf.Get() with
              | None -> 
                  fin := true
                  match iteratorTask.Result with
                  | Choice1Of2() -> ()
                  | Choice2Of2 exn -> raise exn
              | Some v -> yield v
      }

  let rec cache (input : AsyncSeq<'T>) = 
    let agent = MailboxProcessor<AsyncReplyChannel<_>>.Start(fun agent -> async {
      let! (repl:AsyncReplyChannel<AsyncSeqInner<'T>>) = agent.Receive()
      let! next = input
      let res = 
        match next with 
        | Nil -> Nil
        | Cons(h, t) -> Cons(h, cache t)
      repl.Reply(res)
      while true do
        let! (repl:AsyncReplyChannel<AsyncSeqInner<'T>>) = agent.Receive()
        repl.Reply(res) })
    async { return! agent.PostAndAsyncReply(id) }

  // --------------------------------------------------------------------------

  let rec threadStateAsync (f:'State -> 'T -> Async<'U * 'State>) (st:'State) (s:AsyncSeq<'T>) : AsyncSeq<'U> = asyncSeq {
    let! s = s
    match s with
    | Nil -> ()
    | Cons(a,tl) ->       
      let! b,st' = f st a
      yield b
      yield! threadStateAsync f st' tl }

  let rec zip (input1 : AsyncSeq<'T1>) (input2 : AsyncSeq<'T2>) : AsyncSeq<_> = async {
    let! ft = input1 |> Async.StartChild
    let! s = input2
    let! f = ft
    match f, s with 
    | Cons(hf, tf), Cons(hs, ts) ->
        return Cons( (hf, hs), zip tf ts)
    | _ -> return Nil }

  let rec zipWithAsync (z:'T1 -> 'T2 -> Async<'U>) (a:AsyncSeq<'T1>) (b:AsyncSeq<'T2>) : AsyncSeq<'U> = async {
    let! a,b = Async.Parallel(a, b)    
    match a,b with 
    | Cons(a, atl), Cons(b, btl) ->
      let! c = z a b
      return Cons(c, zipWithAsync z atl btl)
    | _ -> return Nil }

  let inline zipWith (z:'T1 -> 'T2 -> 'U) (a:AsyncSeq<'T1>) (b:AsyncSeq<'T2>) : AsyncSeq<'U> =
    zipWithAsync (fun a b -> z a b |> async.Return) a b

  let zipWithIndexAsync (f:int -> 'T -> Async<'U>) (s:AsyncSeq<'T>) : AsyncSeq<'U> =
    threadStateAsync (fun i a -> f i a |> Async.map (fun b -> b,i + 1)) 0 s        

  let inline zappAsync (fs:AsyncSeq<'T -> Async<'U>>) (s:AsyncSeq<'T>) : AsyncSeq<'U> =
    zipWithAsync (|>) s fs

  let inline zapp (fs:AsyncSeq<'T -> 'U>) (s:AsyncSeq<'T>) : AsyncSeq<'U> =
    zipWith (|>) s fs

  let rec traverseOptionAsync (f:'T -> Async<'U option>) (s:AsyncSeq<'T>) : Async<AsyncSeq<'U> option> = async {
    let! s = s
    match s with
    | Nil -> return Some (Nil |> async.Return)
    | Cons(a,tl) ->
      let! b = f a
      match b with
      | Some b -> 
        return! traverseOptionAsync f tl |> Async.map (Option.map (fun tl -> Cons(b, tl) |> async.Return))
      | None -> 
        return None }

  let rec traverseChoiceAsync (f:'T -> Async<Choice<'U, 'e>>) (s:AsyncSeq<'T>) : Async<Choice<AsyncSeq<'U>, 'e>> = async {
    let! s = s
    match s with
    | Nil -> return Choice1Of2 (Nil |> async.Return)
    | Cons(a,tl) ->
      let! b = f a
      match b with
      | Choice1Of2 b -> 
        return! traverseChoiceAsync f tl |> Async.map (Choice.mapl (fun tl -> Cons(b, tl) |> async.Return))
      | Choice2Of2 e -> 
        return Choice2Of2 e }

  let rec takeWhileAsync p (input : AsyncSeq<'T>) : AsyncSeq<_> = async {
    let! v = input
    match v with
    | Cons(h, t) -> 
        let! res = p h
        if res then 
          return Cons(h, takeWhileAsync p t)
        else return Nil
    | Nil -> return Nil }

  let rec takeUntil (signal:Async<unit>) (s:AsyncSeq<'T>) : AsyncSeq<'T> =
    Async.chooseBoth (signal |> Async.map Choice1Of2) (s |> Async.map Choice2Of2)
    |> Async.map (fun (first,second) ->
      match first with
      | Choice1Of2 _ -> Nil
      | Choice2Of2 Nil -> Nil
      | Choice2Of2 (Cons(a,tl)) ->        
        let signal = second |> Async.map (function Choice1Of2 x -> x | _ -> failwith "unexpected state")
        Cons(a, takeUntil signal tl))

  let rec skipWhileAsync p (input : AsyncSeq<'T>) : AsyncSeq<_> = async {
    let! v = input
    match v with
    | Cons(h, t) ->
        let! res = p h
        if res then return! skipWhileAsync p t
        else return v
    | Nil -> return Nil }

  let rec skipUntil (signal:Async<unit>) (s:AsyncSeq<'T>) : AsyncSeq<'T> =
    Async.chooseBoth (signal |> Async.map Choice1Of2) (s |> Async.map Choice2Of2)
    |> Async.bind (fun (first,second) ->
      match first with
      | Choice1Of2 _ -> second |> Async.map (function Choice2Of2 tl -> tl | _ -> failwith "unexpected state")
      | Choice2Of2 Nil -> Nil |> async.Return
      | Choice2Of2 (Cons(_,tl)) -> 
        let signal = second |> Async.map (function Choice1Of2 x -> x | _ -> failwith "unexpected state")
        skipUntil signal tl)

  let rec takeWhile p (input : AsyncSeq<'T>) = 
    takeWhileAsync (p >> async.Return) input  

  let rec skipWhile p (input : AsyncSeq<'T>) = 
    skipWhileAsync (p >> async.Return) input

  let rec take count (input : AsyncSeq<'T>) : AsyncSeq<_> = async {
    if count > 0 then
      let! v = input
      match v with
      | Cons(h, t) -> 
          return Cons(h, take (count - 1) t)
      | Nil -> return Nil 
    else return Nil }

  let rec skip count (input : AsyncSeq<'T>) : AsyncSeq<_> = async {
    if count > 0 then
      let! v = input
      match v with
      | Cons(h, t) -> 
          return! skip (count - 1) t
      | Nil -> return Nil 
    else return! input }

  let toArray (input:AsyncSeq<'T>) : Async<'T[]> =
    input
    |> fold (fun (arr:ResizeArray<_>) a -> arr.Add(a) ; arr) (new ResizeArray<_>()) 
    |> Async.map (fun arr -> arr.ToArray())

  let toList (input:AsyncSeq<'T>) : Async<'T list> =
    input 
    |> fold (fun arr a -> a::arr) []
    |> Async.map List.rev

  let rec concatSeq (input:AsyncSeq<#seq<'T>>) : AsyncSeq<'T> = asyncSeq {
    let! v = input
    match v with
    | Nil -> ()
    | Cons (hd, tl) ->
      for item in hd do 
        yield item
      yield! concatSeq tl }

  let interleave (firstSeq: AsyncSeq<'T1>) (secondSeq: AsyncSeq<'T2>) = 

    let rec left (a:AsyncSeq<'T1>) (b:AsyncSeq<'T2>) : AsyncSeq<Choice<_,_>> = async {
      let! a = a        
      match a with
      | Cons (a1, t1) -> return Cons (Choice1Of2 a1, right t1 b)
      | Nil -> return! b |> map Choice2Of2 }

    and right (a:AsyncSeq<'T1>) (b:AsyncSeq<'T2>) : AsyncSeq<Choice<_,_>> = async {
      let! b = b        
      match b with
      | Cons (a2, t2) -> return Cons (Choice2Of2 a2, left a t2)
      | Nil -> return! a |> map Choice1Of2 }

    left firstSeq secondSeq

  let rec bufferByCount (bufferSize:int) (s:AsyncSeq<'T>) : AsyncSeq<'T[]> = 
    if (bufferSize < 1) then invalidArg "bufferSize" "must be positive"
    async {                  
      let buffer = ResizeArray<_>()
      let rec loop s = async {
        let! step = s
        match step with
        | Nil ->
          if (buffer.Count > 0) then return Cons(buffer.ToArray(),async.Return Nil)
          else return Nil
        | Cons(a,tl) ->
          buffer.Add(a)
          if buffer.Count = bufferSize then 
            let buf = buffer.ToArray()
            buffer.Clear()
            return Cons(buf, loop tl)
          else 
            return! loop tl            
      }
      return! loop s
    }

  let rec merge (a:AsyncSeq<'T>) (b:AsyncSeq<'T>) : AsyncSeq<'T> = async {
    let! one,other = Async.chooseBoth a b
    match one with
    | Nil -> return! other
    | Cons(hd,tl) ->
      return Cons(hd, merge tl other) }

  let rec mergeAll (ss:AsyncSeq<'T> list) : AsyncSeq<'T> =
    match ss with
    | [] -> empty
    | [s] -> s
    | [a;b] -> merge a b
    | hd::tl -> merge hd (mergeAll tl)
      
  let distinctUntilChangedWithAsync (f:'T -> 'T -> Async<bool>) (s:AsyncSeq<'T>) : AsyncSeq<'T> =     
    
    // return the head, if any, then the tail passing the previous element
    let rec head s =
      s |> Async.map (function
        | Nil -> Nil
        | Cons(a,tl) -> Cons(a, tail a tl))
    
    // returns the tail comparing with the previous element
    and tail prev s =
      s |> Async.bind (function
        | Nil -> Nil |> async.Return
        | Cons(a,tl) ->
          f a prev 
            |> Async.bind (function
            | true -> tail a tl
            | false -> Cons(a, tail a tl) |> async.Return))

    head s

  let distinctUntilChangedWith (f:'T -> 'T -> bool) (s:AsyncSeq<'T>) : AsyncSeq<'T> =
    distinctUntilChangedWithAsync (fun a b -> f a b |> async.Return) s

  let distinctUntilChanged (s:AsyncSeq<'T>) : AsyncSeq<'T> =
    distinctUntilChangedWith ((=)) s
        
    


[<AutoOpen>]
module AsyncSeqExtensions = 
  let asyncSeq = new AsyncSeq.AsyncSeqBuilder()

  // Add asynchronous for loop to the 'async' computation builder
  type Microsoft.FSharp.Control.AsyncBuilder with
    member x.For (seq:AsyncSeq<'T>, action:'T -> Async<unit>) = 
      async.Bind(seq, function
        | Nil -> async.Zero()
        | Cons(h, t) -> async.Combine(action h, x.For(t, action)))

module Seq = 
  open FSharp.Control

  let ofAsyncSeq (input : AsyncSeq<'T>) =
    AsyncSeq.toBlockingSeq input

namespace System

[<assembly:System.Runtime.CompilerServices.InternalsVisibleTo("FSharp.Control.AsyncSeq.Tests")>]
do ()<|MERGE_RESOLUTION|>--- conflicted
+++ resolved
@@ -349,15 +349,7 @@
             repls.Dequeue().Reply(buffer.Dequeue())  })
 
 
-<<<<<<< HEAD
-  let ofObservable (input : System.IObservable<_>) = 
-=======
-  /// Converts observable to an asynchronous sequence. Values that are produced
-  /// by the observable while the asynchronous sequence is blocked are discarded
-  /// (this function doesn't guarantee that the asynchronous sequence will return 
-  /// all values produced by the observable)
   let ofObservableDiscarding (input : System.IObservable<_>) = 
->>>>>>> e734f12e
     ofObservableUsingAgent input (fun mbox -> async {
       while true do 
         // Allow timeout (when the observable ends, caller will
@@ -375,17 +367,10 @@
             | Put v -> repl.Reply(v)
             | _ -> failwith "Unexpected Get" })
 
-<<<<<<< HEAD
-=======
   [<System.Obsolete("Use AsyncSeq.ofObservableDiscarding. This function doesn't guarantee that the asynchronous sequence will return all values produced by the observable")>]
   let ofObservable (input : System.IObservable<_>) = 
       ofObservableDiscarding input 
 
-  /// Converts asynchronous sequence to an IObservable<_>. When the client subscribes
-  /// to the observable, a new copy of asynchronous sequence is started and is 
-  /// sequentially iterated over (at the maximal possible speed). Disposing of the 
-  /// observer cancels the iteration over asynchronous sequence. 
->>>>>>> e734f12e
   let toObservable (aseq:AsyncSeq<_>) =
     let start (obs:IObserver<_>) =
       async {
